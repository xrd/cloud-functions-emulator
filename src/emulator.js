--- conflicted
+++ resolved
@@ -423,13 +423,9 @@
       // acceptable trade-off for an emulator
       process.env['FUNCTION_NAME'] = fn.name;
 
-<<<<<<< HEAD
       var serializeError = function (val) {
         return JSON.parse(JSON.stringify(val, Object.getOwnPropertyNames(val)));
       };
-=======
-      console.log('fn: ' + fn.name);
->>>>>>> 8da41c6d
 
       if (type === 'HTTP') {
         // Pass through HTTP
